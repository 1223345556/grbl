--- conflicted
+++ resolved
@@ -49,15 +49,6 @@
 // backlash segment(s).
 void mc_line(float x, float y, float z, float feed_rate, uint8_t invert_feed_rate)
 {
-<<<<<<< HEAD
-   uint16_t i = floor(seconds);
-   st_synchronize();
-   delay_ms(floor(1000*(seconds-i))); // Delay millisecond remainder
-   while (i > 0) {
-     _delay_ms(1000); // Delay one second
-     i--;
-   }
-=======
   // TODO: Perform soft limit check here. Just check if the target x,y,z values are outside the 
   // work envelope. Should be straightforward and efficient. By placing it here, rather than in 
   // the g-code parser, it directly picks up motions from everywhere in Grbl.
@@ -93,7 +84,6 @@
   // command sent during manual operation; or if a system is prone to buffer starvation, auto-start
   // helps make sure it minimizes any dwelling/motion hiccups and keeps the cycle going. 
   if (sys.auto_start) { st_cycle_start(); }
->>>>>>> 9e0ce55d
 }
 
 
@@ -106,15 +96,6 @@
 void mc_arc(float *position, float *target, float *offset, uint8_t axis_0, uint8_t axis_1, 
   uint8_t axis_linear, float feed_rate, uint8_t invert_feed_rate, float radius, uint8_t isclockwise)
 {      
-<<<<<<< HEAD
-  double center_axis0 = position[axis_0] + offset[axis_0];
-  double center_axis1 = position[axis_1] + offset[axis_1];
-  double linear_travel = target[axis_linear] - position[axis_linear];
-  double r_axis0 = -offset[axis_0];  // Radius vector from center to current location
-  double r_axis1 = -offset[axis_1];
-  double rt_axis0 = target[axis_0] - center_axis0;
-  double rt_axis1 = target[axis_1] - center_axis1;
-=======
   float center_axis0 = position[axis_0] + offset[axis_0];
   float center_axis1 = position[axis_1] + offset[axis_1];
   float linear_travel = target[axis_linear] - position[axis_linear];
@@ -122,7 +103,6 @@
   float r_axis1 = -offset[axis_1];
   float rt_axis0 = target[axis_0] - center_axis0;
   float rt_axis1 = target[axis_1] - center_axis1;
->>>>>>> 9e0ce55d
   
   // CCW angle between position and target from circle center. Only one atan2() trig computation required.
   float angular_travel = atan2(r_axis0*rt_axis1-r_axis1*rt_axis0, r_axis0*rt_axis0+r_axis1*rt_axis1);
@@ -210,9 +190,6 @@
     if (sys.abort) { return; }
   }
   // Ensure last segment arrives at target location.
-<<<<<<< HEAD
-  plan_buffer_line(target[X_AXIS], target[Y_AXIS], target[Z_AXIS], feed_rate, invert_feed_rate);
-=======
   mc_line(target[X_AXIS], target[Y_AXIS], target[Z_AXIS], feed_rate, invert_feed_rate);
 }
 
@@ -229,7 +206,6 @@
      if (sys.abort) { return; }
      _delay_ms(DWELL_TIME_STEP); // Delay DWELL_TIME_STEP increment
    }
->>>>>>> 9e0ce55d
 }
 
 
